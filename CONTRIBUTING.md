--- conflicted
+++ resolved
@@ -21,16 +21,12 @@
 
 This project and everyone participating in it is governed by our Code of Conduct. By participating, you are expected to uphold this code. Please report unacceptable behavior to the project maintainers.
 
-<<<<<<< HEAD
-### How Can I Contribute?
-=======
-## Project Maintainer
+### Project Maintainer
 
 - **Erfan Ahmadvand**
 - **Contact**: +989109924707
 
-## How Can I Contribute?
->>>>>>> ba65dfee
+### How Can I Contribute?
 
 #### Reporting Bugs
 
@@ -145,6 +141,7 @@
 ### فهرست مطالب
 
 - [آیین نامه رفتاری](#آیین-نامه-رفتاری)
+- [نگهدارنده پروژه](#نگهدارنده-پروژه)
 - [چگونه می‌توانم مشارکت کنم؟](#چگونه-می‌توانم-مشارکت-کنم)
 - [تنظیمات توسعه](#تنظیمات-توسعه)
 - [فرآیند درخواست ادغام](#فرآیند-درخواست-ادغام)
@@ -154,6 +151,11 @@
 ### آیین نامه رفتاری
 
 این پروژه و همه افرادی که در آن مشارکت می‌کنند، توسط آیین نامه رفتاری ما اداره می‌شوند. با مشارکت، از شما انتظار می‌رود این آیین نامه را رعایت کنید. لطفاً رفتار غیرقابل قبول را به نگهدارندگان پروژه گزارش دهید.
+
+### نگهدارنده پروژه
+
+- **عرفان احمدوند**
+- **تماس**: +989109924707
 
 ### چگونه می‌توانم مشارکت کنم؟
 
